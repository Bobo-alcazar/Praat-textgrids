--- conflicted
+++ resolved
@@ -111,14 +111,11 @@
         step = self.dur / num
         return [self.xmin + (step * i) for i in range(num + 1)]
 
-<<<<<<< HEAD
     def offset_time(self, offset):
         """Move xmin and xmax by offset."""
         self.xmin += offset
         self.xmax += offset
 
-=======
->>>>>>> bf49a459
 
 class Tier(list):
     '''Tier is a list of either Interval or Point objects.'''
